[package]
name = "symbols"
version = "0.2.0"
authors = ["Matt Schulte <schultetwin1@gmail.com>"]
edition = "2018"

[dependencies]
anyhow = "1.0"
b2creds = "0.2.0"
clap = "4.5"
log = "0.4"
pretty_env_logger = "0.5"
ignore = "0.4"
symbolic-debuginfo = "12.7.0"
tokio = { version = "1.36.0", features = ["full"] }
hex = "0.4.3"
serde = { version = "1.0", features = ["derive"] }
serde_json = "1.0"
toml = "0.8.10"
url = "2.5.0"
directories = "5.0.1"
walkdir = "2"
open = "5.0.1"
rand = "0.8"
reqwest = { version = "0.11", features = ["blocking", "json"] }
strum = { version = "0.26.1", features = ["derive"] }
keyring = "2.3.2"
rpassword = "7"
sha2 = "0.10"
data-encoding = "2.5.0"
<<<<<<< HEAD
aws-config = "1.1.7"
aws-sdk-s3 = "1.15.0"
=======
aws-config = "1.1.5"
aws-sdk-s3 = "1.17.0"
>>>>>>> a3672ea9

[dependencies.rusqlite]
version = "0.29.0"
features = ["bundled"]<|MERGE_RESOLUTION|>--- conflicted
+++ resolved
@@ -28,13 +28,8 @@
 rpassword = "7"
 sha2 = "0.10"
 data-encoding = "2.5.0"
-<<<<<<< HEAD
 aws-config = "1.1.7"
-aws-sdk-s3 = "1.15.0"
-=======
-aws-config = "1.1.5"
 aws-sdk-s3 = "1.17.0"
->>>>>>> a3672ea9
 
 [dependencies.rusqlite]
 version = "0.29.0"
